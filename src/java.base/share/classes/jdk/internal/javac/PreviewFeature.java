/*
 * Copyright (c) 2019, 2022, Oracle and/or its affiliates. All rights reserved.
 * DO NOT ALTER OR REMOVE COPYRIGHT NOTICES OR THIS FILE HEADER.
 *
 * This code is free software; you can redistribute it and/or modify it
 * under the terms of the GNU General Public License version 2 only, as
 * published by the Free Software Foundation.  Oracle designates this
 * particular file as subject to the "Classpath" exception as provided
 * by Oracle in the LICENSE file that accompanied this code.
 *
 * This code is distributed in the hope that it will be useful, but WITHOUT
 * ANY WARRANTY; without even the implied warranty of MERCHANTABILITY or
 * FITNESS FOR A PARTICULAR PURPOSE.  See the GNU General Public License
 * version 2 for more details (a copy is included in the LICENSE file that
 * accompanied this code).
 *
 * You should have received a copy of the GNU General Public License version
 * 2 along with this work; if not, write to the Free Software Foundation,
 * Inc., 51 Franklin St, Fifth Floor, Boston, MA 02110-1301 USA.
 *
 * Please contact Oracle, 500 Oracle Parkway, Redwood Shores, CA 94065 USA
 * or visit www.oracle.com if you need additional information or have any
 * questions.
 */

package jdk.internal.javac;

import java.lang.annotation.*;

/**
 * Indicates the API declaration in question is associated with a
 * <em>preview feature</em>. See JEP 12: "Preview Language and VM
 * Features" (http://openjdk.java.net/jeps/12).
 *
 * Note this internal annotation is handled specially by the javac compiler.
 * To work properly with {@code --release older-release}, it requires special
 * handling in {@code make/langtools/src/classes/build/tools/symbolgenerator/CreateSymbols.java}
 * and {@code src/jdk.compiler/share/classes/com/sun/tools/javac/jvm/ClassReader.java}.
 *
 * @since 14
 */
// Match the meaningful targets of java.lang.Deprecated, omit local
// variables and parameter declarations
@Target({ElementType.METHOD,
         ElementType.CONSTRUCTOR,
         ElementType.FIELD,
         ElementType.PACKAGE,
         ElementType.MODULE,
         ElementType.TYPE})
 // CLASS retention will hopefully be sufficient for the purposes at hand
@Retention(RetentionPolicy.CLASS)
// *Not* @Documented
public @interface PreviewFeature {
    /**
     * Name of the preview feature the annotated API is associated
     * with.
     */
    public Feature feature();

    public boolean reflective() default false;

    public enum Feature {
        SWITCH_PATTERN_MATCHING,
<<<<<<< HEAD
        TEMPLATED_STRINGS,
=======
        VIRTUAL_THREADS,
        FOREIGN,
>>>>>>> 986d87dc
        /**
         * A key for testing.
         */
        TEST,
        ;
    }
}<|MERGE_RESOLUTION|>--- conflicted
+++ resolved
@@ -61,12 +61,9 @@
 
     public enum Feature {
         SWITCH_PATTERN_MATCHING,
-<<<<<<< HEAD
         TEMPLATED_STRINGS,
-=======
         VIRTUAL_THREADS,
         FOREIGN,
->>>>>>> 986d87dc
         /**
          * A key for testing.
          */
